--- conflicted
+++ resolved
@@ -25,11 +25,7 @@
 
 func newImageCleaner(cs *compute.Service, log *logrus.Logger,
 	rlTick time.Duration, projectID, jobBoardURL string,
-<<<<<<< HEAD
-	filters []string) *imageCleaner {
-=======
 	imageLimit int, filters []string, noop bool) *imageCleaner {
->>>>>>> b318d7bf
 
 	return &imageCleaner{
 		cs:  cs,
@@ -61,11 +57,8 @@
 		return nil
 	}
 
-<<<<<<< HEAD
-=======
 	ic.log.WithField("count", len(registeredImages)).Debug("fetched registered images")
 
->>>>>>> b318d7bf
 	imageChan := make(chan *compute.Image)
 	errChan := make(chan error)
 
@@ -100,9 +93,6 @@
 }
 
 func (ic *imageCleaner) fetchRegisteredImages() (map[string]bool, error) {
-<<<<<<< HEAD
-	return map[string]bool{}, nil
-=======
 	images := map[string]bool{}
 	nameFilter := ""
 
@@ -147,17 +137,11 @@
 	}
 
 	return images, nil
->>>>>>> b318d7bf
 }
 
 func (ic *imageCleaner) fetchImagesToDelete(registeredImages map[string]bool,
 	imgChan chan *compute.Image, errChan chan error) {
 
-<<<<<<< HEAD
-	imgChan <- nil
-	errChan <- nil
-	return
-=======
 	listCall := ic.cs.Images.List(ic.projectID)
 	for _, filter := range ic.filters {
 		listCall.Filter(filter)
@@ -200,7 +184,6 @@
 		ic.log.Debug("continuing to next page")
 		pageTok = resp.NextPageToken
 	}
->>>>>>> b318d7bf
 }
 
 func (ic *imageCleaner) deleteImage(image *compute.Image) error {
