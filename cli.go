--- conflicted
+++ resolved
@@ -146,11 +146,7 @@
 
 		c.imageCleaner = newImageCleaner(c.cs,
 			c.log, c.c.Duration("rate-limit-tick"), c.c.String("project-id"),
-<<<<<<< HEAD
-			c.c.String("job-board-url"), filters)
-=======
 			c.c.String("job-board-url"), c.c.Int("image-limit"), filters, c.c.Bool("noop"))
->>>>>>> b318d7bf
 	}
 
 	return c.imageCleaner.Run()
